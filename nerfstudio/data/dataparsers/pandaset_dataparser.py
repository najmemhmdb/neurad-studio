--- conflicted
+++ resolved
@@ -289,7 +289,6 @@
             lidars
         ), f"Number of point clouds ({len(point_clouds)}) does not match number of lidars ({len(lidars)})"
 
-<<<<<<< HEAD
         # if self.config.add_missing_points:
         #     poses = lidars.lidar_to_worlds
         #     times = lidars.times.squeeze(-1)
@@ -320,38 +319,6 @@
         #         pc[:, 4] -= time
         #     # add missing points to point clouds
         #     point_clouds = [torch.cat([pc, missing], dim=0) for pc, missing in zip(point_clouds, missing_points)]
-=======
-        if self.config.add_missing_points:
-            poses = lidars.lidar_to_worlds
-            times = lidars.times.squeeze(-1)
-
-            pc_without_ego_motion_comp = [
-                self._remove_ego_motion_compensation(pc, poses, times) for pc in point_clouds_in_world
-            ]
-            pc_without_ego_motion_comp = [
-                (self._add_channel_info(pc, dim=3, lidar_name="Pandar64"), pose)
-                for pc, pose in pc_without_ego_motion_comp
-            ]  # TODO: clean up to handle multiple lidars
-
-            # project back to joint lidar pose
-            pc_without_ego_motion_comp = [
-                (pc, torch.matmul(pose_utils.inverse(l2w.unsqueeze(0)).float(), pose_utils.to4x4(pc_poses).float()))
-                for (pc, pc_poses), l2w in zip(pc_without_ego_motion_comp, poses)
-            ]
-            missing_points = [
-                self._get_missing_points(pc, poses, "Pandar64") for pc, poses in pc_without_ego_motion_comp
-            ]
-            # drop channel info again
-            missing_points = [torch.cat([pc[:, :3], pc[:, 4:]], dim=-1) for pc in missing_points]
-            # subtracts lidar time
-            for pc, time in zip(missing_points, times):
-                pc[:, 4] -= time
-            # add missing points to point clouds
-            point_clouds = [
-                torch.cat([pc, missing], dim=0).float() for pc, missing in zip(point_clouds, missing_points)
-            ]
-
->>>>>>> e4d415bf
         lidars.lidar_to_worlds = lidars.lidar_to_worlds.float()
 
         return point_clouds
